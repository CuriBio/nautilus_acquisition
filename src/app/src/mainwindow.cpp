--- conflicted
+++ resolved
@@ -123,17 +123,9 @@
     m_plateFormats = getFileNamesFromDirectory("./plate_formats");
     m_platemap = new QSvgWidget();
     ui.platemapLayout->addWidget(m_platemap, 1);
-<<<<<<< HEAD
     for (size_t i = 0; i < PLATEMAP_COUNT; i++) {
         m_plateFormatImgs[i] = QString("./resources/Nautilus-software_plate-base.svg");
     }
-=======
-
-    for (size_t i = 0; i < PLATEMAP_COUNT; i++) {
-        m_plateFormatImgs[i] = QString("./resources/Nautilus-software_plate-base.svg");
-    }
-
->>>>>>> afd08b8d
     m_platemap->load(m_plateFormatImgs[0]);
 
 
