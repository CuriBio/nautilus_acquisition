--- conflicted
+++ resolved
@@ -98,14 +98,14 @@
 {
     ui.setupUi(this);
 
-<<<<<<< HEAD
+
     m_line_times[0] = line_times[0];
     m_line_times[1] = line_times[1];
     m_line_times[2] = line_times[2];
     m_line_times[3] = line_times[3];
-=======
+
     m_version = version;
->>>>>>> 9f3f0e86
+
     m_path = path;
     m_prefix = prefix;
     m_niDev = niDev;
@@ -828,6 +828,7 @@
 }
 
 
+
 /**
  * Helper function that will take the line time for each mode from the config file and
  * calculate the max frame rate based on the caputure reagion height.
@@ -841,4 +842,4 @@
 
     spdlog::info("Max frame rate is: {},",max_frame_rate);
     return max_frame_rate;
-}+}
