/*
 * MIT License
 *
 * Copyright (c) 2022 Curi Bio
 *
 * Permission is hereby granted, free of charge, to any person obtaining a copy
 * of this software and associated documentation files (the "Software"), to deal
 * in the Software without restriction, including without limitation the rights
 * to use, copy, modify, merge, publish, distribute, sublicense, and/or sell
 * copies of the Software, and to permit persons to whom the Software is
 * furnished to do so, subject to the following conditions:
 *
 * The above copyright notice and this permission notice shall be included in all
 * copies or substantial portions of the Software.
 *
 * THE SOFTWARE IS PROVIDED "AS IS", WITHOUT WARRANTY OF ANY KIND, EXPRESS OR
 * IMPLIED, INCLUDING BUT NOT LIMITED TO THE WARRANTIES OF MERCHANTABILITY,
 * FITNESS FOR A PARTICULAR PURPOSE AND NONINFRINGEMENT. IN NO EVENT SHALL THE
 * AUTHORS OR COPYRIGHT HOLDERS BE LIABLE FOR ANY CLAIM, DAMAGES OR OTHER
 * LIABILITY, WHETHER IN AN ACTION OF CONTRACT, TORT OR OTHERWISE, ARISING FROM,
 * OUT OF OR IN CONNECTION WITH THE SOFTWARE OR THE USE OR OTHER DEALINGS IN THE
 * SOFTWARE.
 */

/*********************************************************************
 * @file  mainwindow.cpp
 *
 * @brief Implementation of the mainwindow widget.
 *********************************************************************/
#define _CRT_SECURE_NO_WARNINGS
#define USE_IMPORT_EXPORT

#include <chrono>
#include <ctime>
#include <format>
#include <fstream>
#include <future>
#include <iostream>
#include <fstream>
#include <cstddef>
#include <stdlib.h>
#include <thread>
#include <vector>
#include <tuple>

#ifdef _WIN64
#include <windows.h>
#include <fileapi.h>
#endif

#include <spdlog/spdlog.h>
#include <fmt/format.h>
#include <QMessageBox>
#include <QThread>
#include <QTimer>
#include <QProcess>
#include <QSvgWidget>
#include <QPushButton>
#include <QCompleter>
#include <QString>
#include <QStringListModel>

#include "mainwindow.h"

#include <PostProcess.h>
#include <RawFile.h>
#include <Database.h>
#include <processing/WriteRawFrame.h>
#include <processing/BackgroundProcess.h>
#include <Rois.h>
#include "plateidedit.h"

#define DATA_DIR "data"

std::string appStateToStr(AppState state) {
    switch (state) {
        case Uninitialized: return "Uninitialized";
        case Initializing: return "Initializing";
        case Idle: return "Idle";
        case LiveViewBtnPress: return "LiveViewBtnPress";
        case LiveViewRunning: return "LiveViewRunning";
        case AcquisitionBtnPress: return "AcquisitionBtnPress";
        case AcquisitionRunning: return "AcquisitionRunning";
        case LiveViewAcquisitionRunning: return "LiveViewAcquisitionRunning";
        case AdvSetupBtnPress: return "AdvSetupBtnPress";
        case AdvSetupOpen: return "AdvSetupOpen";
        case AdvSetupClosed: return "AdvSetupClosed";
        case SettingsBtnPress: return "SettingsBtnPress";
        case SettingsOpen: return "SettingsOpen";
        case SettingsClosed: return "SettingsClosed";
        case UserCanceled: return "UserCanceled";
        case AcquisitionDone: return "AcquisitionDone";
        case PostProcessing: return "PostProcessing";
        case PostProcessingLiveView: return "PostProcessingLiveView";
        case PostProcessingDone: return "PostProcessingDone";
        case Error: return "Error";
        default: return fmt::format("UNKNOWN STATE {}", state);
    }
}

/*
 * Instance of the main Nautilai application window.
 *
 * @param params The config params class.
 * @param parent Pointer to parent widget.
 */
MainWindow::MainWindow(std::shared_ptr<Config> params, QMainWindow *parent) : QMainWindow(parent) {
    ui.setupUi(this);
    m_config = params;

    //show error popup
    connect(this, &MainWindow::sig_show_error, this, [this](std::string msg) {
        QMessageBox messageBox;
        messageBox.critical(0,"Error", msg.c_str());
        messageBox.setFixedSize(500,200);
        if (!m_config->ignoreErrors) { exit(1); }
    });

    if (!m_config->configError.empty()) {
        return;
    }

    //setup width/height and initial exposure settings
    m_width = (m_config->rgn.s2 - m_config->rgn.s1 + 1) / m_config->rgn.sbin;
    m_height = (m_config->rgn.p2 - m_config->rgn.p1 + 1) / m_config->rgn.pbin;

<<<<<<< HEAD
    m_liveView = new LiveView(parent, m_width, m_height, m_config->vflip, m_config->hflip, ImageFormat::Mono16, m_config->displayRoisDuringLiveView);
=======
    m_liveView = new LiveView(parent, m_width, m_height, m_config->vflip, m_config->hflip);
>>>>>>> 622fa7c8
    m_liveView->setSizePolicy(QSizePolicy::MinimumExpanding, QSizePolicy::MinimumExpanding);
    ui.liveViewLayout->addWidget(m_liveView);

    connect(this, &MainWindow::sig_update_state, this, &MainWindow::updateState);

    connect(this, &MainWindow::sig_disable_ui_moving_stage, this, [this]() {
        disableMask(StartAcquisitionMask);
    });

    connect(this, &MainWindow::sig_enable_ui_moving_stage, this, [this]() {
        checkStartAcqRequirements({});
    });

    // set platmapFormat
    m_plateFormats = getFileNamesFromDirectory("./plate_formats");
    m_platemap = new QSvgWidget();
    ui.platemapLayout->addWidget(m_platemap, 1);

    for (size_t i = 0; i < PLATEMAP_COUNT; i++) {
        m_plateFormatImgs[i] = QString("./resources/Nautilus-software_plate-base.svg");
    }

    m_platemap->load(m_plateFormatImgs[0]);


    connect(this, &MainWindow::sig_set_platmapFormat, this, [this](QStringList qs) {
        ui.plateFormatDropDown->addItems(qs);
        ui.plateFormatDropDown->setCurrentIndex(-1);
    });

    connect(this, &MainWindow::sig_set_platemap, this, [this](size_t n) {
        m_platemap->load(m_plateFormatImgs[n]);
    });

    // plate ID widget
    m_db = new Database(m_config->userProfile);
    QCompleter *plateIdCompleter = new QCompleter(QStringList {}, this);
    ui.plateIdEdit->setCompleter(plateIdCompleter);

    //settings dialog
    m_settings = new Settings(this, m_config);
    connect(m_settings, &Settings::finished, this, [this]() { emit sig_update_state(SettingsClosed); });
    connect(m_settings, &Settings::sig_settings_changed, this, &MainWindow::settingsChanged);


    //stage control
    m_stageControl = new StageControl(m_config->stageComPort, m_config, m_config->stageStepSizes, this);
    connect(m_stageControl, &StageControl::finished, this, [this]() {
        if (m_curState != AcquisitionRunning && m_curState != LiveViewAcquisitionRunning) {
            enableMask(StageNavigationMask);
        }
    });

    connect(m_stageControl, &StageControl::sig_stagelist_updated, this, [this]() {
        checkStartAcqRequirements({ .space = true });
    });

    connect(m_stageControl, &StageControl::sig_start_move, this, [this]() {
        emit sig_progress_start("Moving stage", 0);
        m_savedMask = m_curMask;
        setMask(DISABLE_ALL);
    });

    connect(m_stageControl, &StageControl::sig_end_move, this, [this]() {
        emit sig_progress_done();
        m_curMask = m_savedMask;
        updateInputs();
    });

    //Setup NIDAQmx controller for LED
    m_advancedSetupDialog = new AdvancedSetupDialog(m_config, this);
    connect(m_advancedSetupDialog, &AdvancedSetupDialog::sig_ni_dev_change, this, &MainWindow::setupNIDevices);
    connect(m_advancedSetupDialog, &AdvancedSetupDialog::sig_trigger_mode_change, this, &MainWindow::updateTriggerMode);
    connect(m_advancedSetupDialog, &AdvancedSetupDialog::sig_enable_live_view_during_acquisition_change, this, &MainWindow::updateEnableLiveViewDuringAcquisition);
    connect(m_advancedSetupDialog, &AdvancedSetupDialog::sig_display_rois_during_live_view_change, this, &MainWindow::updateDisplayRoisDuringLiveView);
    connect(m_advancedSetupDialog, &AdvancedSetupDialog::sig_close_adv_settings, this, [this]() { emit sig_update_state(AdvSetupClosed); });

    //fps, duration update
    m_savedDuration = m_config->duration;
    connect(this, &MainWindow::sig_set_fps_duration, this, [this](int maxfps, int fps, int duration) {
        ui.frameRateEdit->setMaximum(maxfps);
        ui.frameRateEdit->setValue((m_config->fps <= maxfps) ? m_config->fps : maxfps);
        ui.durationEdit->setValue(m_config->duration);
    });


    //progress bar
    m_acquisitionProgress = new QProgressDialog("", "Cancel", 0, 100, this, Qt::WindowStaysOnTopHint | Qt::CustomizeWindowHint | Qt::WindowTitleHint);
    m_acquisitionProgress->cancel();
    m_acquisitionProgress->setCancelButton(nullptr);
    m_acquisitionProgress->setAutoClose(false);

    connect(this, &MainWindow::sig_progress_start, this, [this](std::string msg, int n) {
        m_acquisitionProgress->setCancelButton(nullptr);
        m_acquisitionProgress->setMinimum(0);
        m_acquisitionProgress->setMaximum(n);
        m_acquisitionProgress->setValue(0);
        m_acquisitionProgress->setLabelText(QString::fromStdString(msg));
        m_acquisitionProgress->show();
    });

    connect(this, &MainWindow::sig_progress_text, this, [this](std::string msg) {
        m_acquisitionProgress->setLabelText(QString::fromStdString(msg));
        m_acquisitionProgress->setCancelButton((msg.contains("Acquiring images") && m_config->triggerMode == EXT_TRIG_TRIG_FIRST) ? new QPushButton("&Trigger", this) : nullptr);
    });

    connect(this, &MainWindow::sig_progress_update, this, [this](int n) {
        if (m_acquisitionProgress->value() + n < m_acquisitionProgress->maximum()) {
            m_acquisitionProgress->setValue(m_acquisitionProgress->value() + n);
        } else {
            m_acquisitionProgress->setValue(m_acquisitionProgress->maximum());
            m_acquisitionProgress->cancel();
        }
    }, Qt::QueuedConnection);

    connect(this, &MainWindow::sig_progress_done, this, [this]() {
        m_acquisitionProgress->setValue(m_acquisitionProgress->maximum());
        m_acquisitionProgress->cancel();
    });

    //disconnect canceled signal from all slots, specifically cancel, so that it doesn't auto close when clicked
    disconnect(m_acquisitionProgress,  &QProgressDialog::canceled, 0, 0);
    //then connect to sendManualTrigger
    connect(m_acquisitionProgress, &QProgressDialog::canceled, this, &MainWindow::sendManualTrigger);

    /*
     *  Start video encoding
     */
    connect(this, &MainWindow::sig_start_encoding, this, [&] {
        std::string cropFilter = Rois::getFFmpegCropFilter(&m_roiCfg, m_width, m_height);
        std::string pixFmt = "gray12le";

        if (m_camera->ctx->bitDepth == 16) {
            pixFmt = "gray16le";
        } else if (m_camera->ctx->bitDepth == 8) {
            pixFmt = "gray";
        }

        //run external video encoder command
        std::string encodingCmd = fmt::format("\"{}\" -f rawvideo -pix_fmt {} -r {} -s:v {}:{} -i {} -filter_complex \"{}\" -q:v {} {}",
                        m_config->ffmpegDir.string(),
                        pixFmt,
                        std::to_string(m_config->fps),
                        std::to_string(m_width * m_config->cols),
                        std::to_string(m_height * m_config->rows),
                        fmt::format("\"{}_{}.raw\"", (m_expSettings.acquisitionDir / m_config->prefix).string(), std::string(m_startAcquisitionTS)),
                        cropFilter,
                        std::to_string(m_config->videoQualityOptions[m_config->selectedVideoQualityOption]),
                        fmt::format("\"{}_stack_{}.avi\"", (m_expSettings.acquisitionDir / m_config->prefix).string(), std::string(m_startAcquisitionTS))
                      );

        spdlog::info("Starting video encoding {}", encodingCmd);

        m_extVidEncoder.setProcessChannelMode(QProcess::ForwardedChannels);
        m_extVidEncoder.start(QString::fromStdString(encodingCmd));
    });

    connect(&m_extVidEncoder, &QProcess::started, this, [this] { spdlog::info("Video encoding started"); });

    connect(&m_extVidEncoder, &QProcess::finished, this, [this](int exitCode, QProcess::ExitStatus exitStatus) {
        spdlog::info("Video encoding finished, exitCode {}, exitStatus {}", exitCode, exitStatus);
        if (m_config->enableDownsampleRawFiles && !m_config->keepOriginalRaw) {
            deleteOriginalRawFile();
        }
        emit sig_start_analysis();
    });


    connect(&m_extVidEncoder, &QProcess::errorOccurred, this, [&](QProcess::ProcessError err) {
        if (++m_extEncodingRetries < 5) {
            double backoff = m_extRetryBackoffms * std::pow(m_extEncodingRetries, 2);
            spdlog::error("Video encoding error: {}, retrying {} with backoff {}ms", err, m_extEncodingRetries, backoff);

            std::thread t([&] {
                std::this_thread::sleep_for(std::chrono::duration<double>(backoff / 1000.0)); //in seconds
                emit sig_start_encoding();
            });
            t.detach();
        } else {
            spdlog::error("Video encoding failed: {}", err);
            emit sig_start_analysis();
        }
    });

    /*
     * Start external analysis
     */
    connect(&m_extAnalysis, &QProcess::started, this, [this] {
        spdlog::info("Analysis started");
        emit sig_progress_text("Running Analysis");
    });

    connect(&m_extAnalysis, &QProcess::finished, this, [this](int exitCode, QProcess::ExitStatus exitStatus) {
        spdlog::info("Analysis finished, exitCode {}, exitStatus {}", exitCode, exitStatus);
        spdlog::info("------------ Analysis logs ------------\n{}", m_extAnalysis.readAllStandardOutput().toStdString());
        m_extEncodingRetries = 0;
        ui.startAcquisitionBtn->setText("Start Acquisition");

        //need to check if there is enough space for another acquisition
        checkStartAcqRequirements({ .space = true });
        emit sig_progress_done();
        emit sig_update_state(PostProcessingDone);
    });

    connect(&m_extAnalysis, &QProcess::errorOccurred, this, [&](QProcess::ProcessError err) {
        spdlog::error("Analysis error: {}", err);
        ui.startAcquisitionBtn->setText("Start Acquisition");

        //need to check if there is enough space for another acquisition
        checkStartAcqRequirements({ .space = true });
        emit sig_progress_done();
        emit sig_update_state(PostProcessingDone);
    });

    connect(this, &MainWindow::sig_start_analysis, this, [&] {
        //run external analysis, probably want to start another progress bar/spinner
        std::filesystem::path settingsPath = m_expSettings.acquisitionDir / "settings.toml";
        spdlog::info("Starting analysis {} with {}", m_config->extAnalysis.string(), settingsPath.string());

        m_extAnalysis.setProcessChannelMode(QProcess::SeparateChannels);
        m_extAnalysis.start(QString::fromStdString(m_config->extAnalysis.string()), QStringList() << settingsPath.string().c_str());
    });


    m_expSettings.workingDir = enableLongPath(m_config->path);
    m_expSettings.acquisitionDir = enableLongPath(m_config->path);
    m_expSettings.filePrefix = m_config->prefix;
    m_expSettings.spdTableIdx = m_config->spdtable;
    m_expSettings.expTimeMS = m_config->expTimeMs,
    m_expSettings.frameCount = m_config->frameCount;
    m_expSettings.bufferCount = m_config->bufferCount;
    m_expSettings.storageType = m_config->storageType;
    m_expSettings.trigMode = m_config->triggerMode;
    m_expSettings.expModeOut = m_config->exposureMode;
    m_expSettings.region = {
        .s1 = uns16(m_config->rgn.s1), .s2 = uns16(m_config->rgn.s2), .sbin = m_config->rgn.sbin,
        .p1 = uns16(m_config->rgn.p1), .p2 = uns16(m_config->rgn.p2), .pbin = m_config->rgn.pbin
    };

    spdlog::info("Setting region: (s1: {}, s2: {}, p1: {}, p2: {}, sbin: {}, pbin: {})",
        m_expSettings.region.s1, m_expSettings.region.s2,
        m_expSettings.region.p1, m_expSettings.region.p2,
        m_expSettings.region.sbin, m_expSettings.region.pbin
    );
    spdlog::info("Image capture width: {}, height: {}", m_width, m_height);

    //initial autoupdate class
    m_autoUpdate = new AutoUpdate(
        m_config,
        //need to use this instead of downloads.curibio.com b/c cloudfront caches files for 24 hours
        "https://s3.amazonaws.com/downloads.curibio.com/software/nautilai",
        "prod",
        this
    );

    connect(m_autoUpdate, &AutoUpdate::sig_update_accepted, this, [this] {
        emit sig_progress_start("Applying update", 0);
        m_autoUpdate->applyUpdate();
        emit sig_progress_done();

        m_config->updateAvailable = false;
        close();
    });

    connect(m_autoUpdate, &AutoUpdate::sig_update_ignored, this, [this] {
        m_config->updateAvailable = false;
        close();
    });


    //live view timer signals
    m_liveViewTimer = new QTimer(this);
    connect(m_liveViewTimer, &QTimer::timeout, this, &MainWindow::updateLiveView);

    //initialize histogram buffer
    m_hist = new uint32_t[(1<<16) - 1];
    memset((void*)m_hist, 0, sizeof(uint32_t)*((1<<16)-1));

    //initialize lut buffer
    m_lut16 = new uint8_t[(1<<16) - 1];
    memset((void*)m_lut16, 0, (1<<16)-1);

    //create task pools
    m_taskFrameStats = std::make_shared<TaskFrameStats>(TASKS);
    emit sig_update_state(Initializing);
}

/*
 * Initializes main window and camera/acquisition objects.
 */
void MainWindow::Initialize() {
    spdlog::info("Checking for config errors");
    if (!m_config->configError.empty()) {
        emit sig_show_error(m_config->configError);
        return;
    }
    //set options for plate formats drop down
    emit sig_set_platmapFormat(vectorToQStringList(m_plateFormats));
    emit sig_progress_start("Initializing Camera", 0);

    spdlog::info("Initialize camera");
    m_camera = std::make_shared<pmCamera>();

    spdlog::info("Opening camera 0");
    if (!m_camera->Open(0)) {
        spdlog::error("Failed to open camera 0");
        emit sig_show_error("Camera could not be found, please plug in camera and restart application");
        return;
    }

    // Hard drive serial num check
    std::string vol_name = m_config->disk_name;
    spdlog::info("Verifying serial number of {} drive", vol_name);
    DWORD hd_serial_num_dword;
    auto res = GetVolumeInformationA((char const*) vol_name.c_str(), NULL, NULL, &hd_serial_num_dword, NULL, NULL, NULL, NULL);
    if (res == 0) {
        spdlog::error("Error retrieving {} drive serial number: {}", vol_name, GetLastError());
        emit sig_show_error(std::format("{} drive validation failed, please contact Curi Bio for support", vol_name));
        return;
    } else {
        // format hd serial num
        std::string actual_hd_serial_num = std::format("{:x}", hd_serial_num_dword);
        std::transform(actual_hd_serial_num.begin(), actual_hd_serial_num.end(), actual_hd_serial_num.begin(), ::toupper);
        spdlog::info("Found {} drive serial number: '{}'", vol_name, actual_hd_serial_num);

        // verify the hard drive has the expected serial num if a serial num is present in the config.
        // the value in the cnfig will be an uppercase hex num that may contain a '-' char
        std::string expected_hd_serial_num = m_config->hd_serial_num;
        if (expected_hd_serial_num.empty()) {
            spdlog::info("No hard drive serial number set in config, updating with serial number set on the drive");
            auto file = toml::parse(m_config->machineVarsFilePath.string());
            file["disk"]["hd_serial_num"] = actual_hd_serial_num;
            std::ofstream outf(m_config->machineVarsFilePath.string());
            outf << std::setw(0) << file << std::endl;
            outf.close();
        } else {
            // remove any '-' chars to compare with actual serial num
            std::erase(expected_hd_serial_num, '-');
            spdlog::info("Expected {} drive serial number set in config ('-' chars removed): '{}'", vol_name, expected_hd_serial_num);
            if (actual_hd_serial_num != expected_hd_serial_num) {
                spdlog::info("Incorrect {} drive serial number", vol_name);
                emit sig_show_error(std::format("{} drive validation failed, please contact Curi Bio for support", vol_name));
                return;
            }
        }
    }

    m_camInfo = m_camera->GetInfo();
    m_camera->SetupExp(m_expSettings);

    m_liveView->SetBitDepth(m_camera->ctx->bitDepth);

    uint32_t levelSliderMax = (((uint32_t)1) << m_camera->ctx->bitDepth) - 1;
    ui.levelsSlider->setRange(0, levelSliderMax);
    ui.levelsSlider->setValue(levelSliderMax);

    if (!m_db->initDB()) {
        emit sig_show_error("Error initializing plate ID database");
        return;
    }
    updatePlateIdList();

    emit sig_progress_text("Calibrating stage");

    //Async calibrate stage
    if (m_config->asyncInit) {
        m_stageCalibrate = std::async(std::launch::async, [&] {
            auto res = m_stageControl->Calibrate();
            // these aren't the exact starting values, but since no platemap is loaded at this point,
            // using values that are close enough to them that they should work for all plate formats
            m_stageControl->SetAbsolutePosition(65000.0, 44000.0);
            return res;
        });

        m_niSetup = std::async(std::launch::async, [&] {
            setupNIDevices(m_config->niDev, m_config->trigDev);
            m_advancedSetupDialog->Initialize(m_DAQmx.GetListOfDevices());
        });

        m_autoUpdateCheck = std::async(std::launch::async, [&] {
            m_autoUpdate->hasUpdate();
            spdlog::info("Update available {}", m_config->updateAvailable);
        });
    } else {
        m_stageControl->Calibrate();
        // these aren't the exact starting values, but since no platemap is loaded at this point,
        // using values that are close enough to them that they should work for all plate formats
        m_stageControl->SetAbsolutePosition(65000.0, 44000.0);
        emit sig_progress_done();

        //setup NI device
        setupNIDevices(m_config->niDev, m_config->trigDev);
        m_advancedSetupDialog->Initialize(m_DAQmx.GetListOfDevices());

        //check for update
        m_autoUpdate->hasUpdate();
        spdlog::info("Update available {}", m_config->updateAvailable);
    }

    //for 8 bit image conversion for liveview, might not need it anymore
    m_img16 = new uint16_t[m_width*m_height];

    //Set sensor size for live view
    //ui.liveView->Init(m_width, m_height, m_config->vflip, m_config->hflip, ImageFormat::Mono16);
    ui.histView->Init(m_hist, m_width*m_height);

    //log speed table
    spdlog::info("Speed Table:");
    for(auto& i : m_camInfo.spdTable) {
        spdlog::info("\tport: {}, pixTimeNs: {}, spdIndex: {}, gainIndex: {}, gainName: {}, bitDepth: {}", i.portName, i.pixTimeNs, i.spdIndex, i.gainIndex, i.gainName, i.bitDepth);
    }

    //needs camera to be opened first
    m_acquisition = std::make_unique<pmAcquisition>(m_camera);
    if (m_config->testImgPath != "") {
        m_acquisition->LoadTestData(m_config->testImgPath);
    }


    ui.ledIntensityEdit->setValue(m_config->ledIntensity);

    //Get max Frame rate
    double max_fps = 1000000.0 / double(m_config->lineTimes[m_expSettings.spdTableIdx] * abs(m_expSettings.region.p2 - m_expSettings.region.p1));
    emit sig_set_fps_duration(max_fps, (m_config->fps <= max_fps) ? m_config->fps : max_fps, m_config->duration);
    spdlog::info("Max frame rate: {}", max_fps);

    if (m_config->asyncInit) {
        //Wait for stage calibration
        m_stageCalibrate.wait();
        if (!m_stageCalibrate.get()) {
            spdlog::error("Stage calibration failed");
        }

        //wait for ni device setup
        m_niSetup.wait();
    }

    // Add data type options
    ui.dataTypeList->addItem(QString("Calcium Imaging"));
    ui.dataTypeList->addItem(QString("Voltage Imaging"));
    ui.dataTypeList->addItem(QString("Background Recording"));
    ui.dataTypeList->setCurrentIndex(0);

    emit sig_progress_done();
    emit sig_update_state(Idle);
}

void MainWindow::updateState(AppState state) {
    auto fn = m_appTransitions[{m_curState, state}];
    if (fn) {
        spdlog::info("Update state {} -> {}", appStateToStr(m_curState), appStateToStr(state));
        fn();
        spdlog::info("Update state {} -> {}", appStateToStr(state), appStateToStr(m_curState));
    } else {
        spdlog::error("Invalid state transition: {} -> {}", appStateToStr(m_curState), appStateToStr(state));
    }
}

void MainWindow::updateInputs() {
    //probably should be moved, but when the QComboBox is enabled after being disabled
    //it resets the index to 0, which is not what we want on startup
    ui.plateFormatDropDown->setEnabled(testMask(PlateMapMask));
    if (testMask(PlateMapMask)) {
        ui.plateFormatDropDown->setCurrentIndex(m_plateFormatCurrentIndex);
    } else {
        m_plateFormatCurrentIndex = ui.plateFormatDropDown->currentIndex();
    }

    ui.durationEdit->setEnabled(testMask(DurationMask));
    ui.frameRateEdit->setEnabled(testMask(FrameRateMask));
    ui.ledIntensityEdit->setEnabled(testMask(LedIntensityMask));
    ui.startAcquisitionBtn->setEnabled(testMask(StartAcquisitionMask));
    ui.liveScanBtn->setEnabled(testMask(LiveScanMask));
    ui.advancedSetupBtn->setEnabled(testMask(AdvancedSetupMask));
    ui.settingsBtn->setEnabled(testMask(SettingsMask));
    ui.stageNavigationBtn->setEnabled(testMask(StageNavigationMask) && !m_stageControl->isVisible());
    ui.disableBackgroundRecording->setEnabled(testMask(DisableBackgroundRecordingMask));

    if (!testMask(StageNavigationMask)) {
        emit m_stageControl->sig_stage_disable_all();
    } else {
        emit m_stageControl->sig_stage_enable_all();
    }
}


//state handlers
bool MainWindow::startLiveView() {
    spdlog::info("Starting liveview");
    //emit sig_disable_all();

    setMask(LiveScanMask | LedIntensityMask | StageNavigationMask);
    checkStartAcqRequirements({});
    emit m_stageControl->sig_stage_enable_all();

    double voltage = (m_config->ledIntensity / 100.0) * m_config->maxVoltage;
    ledON(voltage, false);

    // max frame rate allowed in live scan is 24, acquisition can capture at higher frame rates
    double minFps = std::min<double>(m_config->fps, 24.0);
    m_liveViewTimer->start(int32_t(1000 * (1.0 / minFps)));
    ui.liveScanBtn->setText("Stop Live Scan");

    double expTimeMs = (1.0 / m_config->fps) * 1000;
    spdlog::info("Setting expTimeMS: {} ({})", static_cast<uint32_t>(expTimeMs), expTimeMs);

    m_expSettings.expTimeMS = static_cast<uint32_t>(expTimeMs);
    m_expSettings.frameCount = uint32_t(m_config->duration * m_config->fps);

    //have to set to this camera mode for live view, user might be using external ttl trigger
    //which won't start capture until the ttl signal.
    m_expSettings.trigMode = EXT_TRIG_INTERNAL;

    m_camera->UpdateExp(m_expSettings);
    spdlog::info("Starting live view: expTimeMS {}", m_expSettings.expTimeMS);

    if (!m_acquisition) {
        spdlog::info("Creating acquisition");
        m_acquisition = std::make_unique<pmAcquisition>(m_camera);
    }
    m_acquisition->StartLiveView();

    return true;
}

bool MainWindow::startLiveView_PostProcessing() {
    spdlog::info("Starting liveview post processing");
    setMask(LiveScanMask);

    emit m_stageControl->sig_stage_enable_all();

    double voltage = (m_config->ledIntensity / 100.0) * m_config->maxVoltage;
    ledON(voltage, false);

    // max frame rate allowed in live scan is 24, acquisition can capture at higher frame rates
    double minFps = std::min<double>(m_config->fps, 24.0);
    m_liveViewTimer->start(int32_t(1000 * (1.0 / minFps)));
    ui.liveScanBtn->setText("Stop Live Scan");

    double expTimeMs = (1.0 / m_config->fps) * 1000;
    spdlog::info("Setting expTimeMS: {} ({})", static_cast<uint32_t>(expTimeMs), expTimeMs);

    m_expSettings.expTimeMS = static_cast<uint32_t>(expTimeMs);
    m_expSettings.frameCount = uint32_t(m_config->duration * m_config->fps);

    //have to set to this camera mode for live view, user might be using external ttl trigger
    //which won't start capture until the ttl signal.
    m_expSettings.trigMode = EXT_TRIG_INTERNAL;

    m_camera->UpdateExp(m_expSettings);
    spdlog::info("Starting live view: expTimeMS {}", m_expSettings.expTimeMS);

    if (!m_acquisition) {
        spdlog::info("Creating acquisition");
        m_acquisition = std::make_unique<pmAcquisition>(m_camera);
    }
    m_acquisition->StartLiveView();
    return true;

}

bool MainWindow::stopLiveView() {
    spdlog::info("Stop liveview");
    setMask(ENABLE_ALL);
    checkStartAcqRequirements({});
    ui.liveScanBtn->setText("Live Scan");
    ledOFF();

    m_liveViewTimer->stop();
    m_liveView->update();
    m_acquisition->StopAll();
    m_acquisition->WaitForStop();

    return true;
}

bool MainWindow::stopLiveView_PostProcessing() {
    spdlog::info("Stop liveview post processing");
    emit m_stageControl->sig_stage_enable_all();
    ui.liveScanBtn->setText("Live Scan");
    ledOFF();

    m_liveViewTimer->stop();
    m_liveView->update();
    m_acquisition->StopAll();
    m_acquisition->WaitForStop();

    return true;

}

bool MainWindow::startAcquisition() {
    if (m_plateFormatCurrentIndex == -1) {
        QMessageBox messageBox;
        messageBox.setWindowTitle("Warning!");
        messageBox.setText("Automatic analysis will not run because no plate format has been selected for this acquisition.\n"
            "Click cancel and select the plate format to enable automatic analysis."
            " To continue the acquisition with automatic analysis disabled, click continue.");
        messageBox.setIcon(QMessageBox::NoIcon);
        messageBox.addButton(QMessageBox::Cancel);
        messageBox.addButton(QString("Continue"), QMessageBox::NoRole);

        m_userCanceledAcquisition = messageBox.exec() == QMessageBox::Cancel;
        if (m_userCanceledAcquisition) {
            spdlog::info("User canceled acquisition start because no platemap was selected.");
            return false;
        } else {
            spdlog::info("User selected to continue acquisition with no platemap selected.");
        }
    }

    spdlog::info("Starting acquisition");

    if (ui.dataTypeList->currentText().toStdString() == "Background Recording") {
        m_acquisitionThread = QThread::create(MainWindow::backgroundRecordingThread, this);
    } else {
        m_acquisitionThread = QThread::create(MainWindow::acquisitionThread, this);
    }

    connect(m_acquisitionThread, &QThread::finished, m_acquisitionThread, [this]() {
        &QThread::quit;
        delete m_acquisitionThread;
        m_acquisitionThread = nullptr;
    });

    m_userCanceled = false;
    setMask((m_config->enableLiveViewDuringAcquisition ? LiveScanMask : 0) | StartAcquisitionMask | LedIntensityMask);

    ui.startAcquisitionBtn->setText("Stop Acquisition");
    m_acquisitionThread->start();

    return true;
}

bool MainWindow::stopAcquisition() {
    spdlog::info("Stopping acquisition");
    setMask(ENABLE_ALL);
    checkStartAcqRequirements({ .space = true });
    emit m_stageControl->sig_stage_enable_all();
    emit sig_progress_done();

    ui.startAcquisitionBtn->setText("Start Acquisition");
    ledOFF();

    m_acquisition->StopAll();
    m_acquisition->WaitForStop();
    m_userCanceled = true;

    return true;
}

bool MainWindow::startLiveView_AcquisitionRunning() {
    spdlog::info("Live view + Acquisition starting");
    ui.liveScanBtn->setText("Stop Live Scan");

    // max frame rate allowed in live scan is 24, acquisition can capture at higher frame rates
    double minFps = std::min<double>(m_config->fps, 24.0);
    m_liveViewTimer->start(int32_t(1000 * (1.0 / minFps)));
    m_acquisition->StartLiveView();

    return true;
}

bool MainWindow::startAcquisition_LiveViewRunning() {
    spdlog::info("Live view + Acquisition starting");
    emit m_stageControl->sig_stage_disable_all();
    ui.startAcquisitionBtn->setText("Stop Acquisition");
    disableMask(StageNavigationMask);

    m_userCanceled = false;

    if (ui.dataTypeList->currentText().toStdString() == "Background Recording") {
        m_acquisitionThread = QThread::create(MainWindow::backgroundRecordingThread, this);
    } else {
        m_acquisitionThread = QThread::create(MainWindow::acquisitionThread, this);
    }

    connect(m_acquisitionThread, &QThread::finished, m_acquisitionThread, [this]() {
        &QThread::quit;
        delete m_acquisitionThread;
        m_acquisitionThread = nullptr;
    });
    m_acquisitionThread->start();

    return true;
}

bool MainWindow::stopAcquisition_LiveViewRunning() {
    spdlog::info("Stopping Acquisition, Live view still running");
    ui.startAcquisitionBtn->setText("Start Acquisition");
    enableMask(StageNavigationMask | LiveScanMask);
    emit m_stageControl->sig_stage_enable_all();

    m_acquisition->StopCapture();
    m_userCanceled = true;
    emit sig_progress_done();

    return true;
}

bool MainWindow::stopLiveView_AcquisitionRunning() {
    spdlog::info("Stopping Live view, acquisition still running");
    ui.liveScanBtn->setText("Live Scan");
    m_liveViewTimer->stop();
    m_liveView->update();

    return true;

}

bool MainWindow::advSetupOpen() {
    spdlog::info("Opening Advanced Setup Dialog");
    setMask(DISABLE_ALL);
    m_advancedSetupDialog->show();
    return true;
}

bool MainWindow::advSetupClosed() {
    spdlog::info("Advanced Setup Closed");
    setMask(ENABLE_ALL);
    checkStartAcqRequirements({ .space = true });
    return true;
}

bool MainWindow::settingsOpen() {
    spdlog::info("Open Settings Dialog");
    setMask(DISABLE_ALL);
    m_settings->show();
    return true;
}

bool MainWindow::settingsClosed() {
    spdlog::info("Settings Closed");
    setMask(ENABLE_ALL);
    checkStartAcqRequirements({});
    return true;
}

bool MainWindow::startPostProcessing() {
    spdlog::info("Start PostProcessing");
    disableMask(StartAcquisitionMask);
    m_acquisition->StopAll();

    std::thread postProcessThread([this]() {
        spdlog::info("Starting post processing thread");
        ledOFF();
        m_acquisition->WaitForStop();

        postProcess();

        m_userCanceled = false;

        std::thread deleteT([this]() {
            spdlog::info("Deleting files");
            std::uintmax_t n = std::filesystem::remove_all(m_expSettings.acquisitionDir / DATA_DIR);
            spdlog::info("Deleted {} files", n);
        });
        deleteT.detach();

        if (m_config->encodeVideo) {
            emit sig_progress_start("Encoding Video", 0);
            emit sig_start_encoding();
        } else {
            if (m_config->enableDownsampleRawFiles && !m_config->keepOriginalRaw) {
                deleteOriginalRawFile();
            }

            emit sig_update_state(PostProcessingDone);
        }
    });

    postProcessThread.detach();
    return true;
}

bool MainWindow::startPostProcessing_LiveViewRunning() {
    spdlog::info("Stopping Live View to Start Post Processing");
    stopLiveView();
    startPostProcessing();

    return true;
}

void MainWindow::deleteOriginalRawFile() {
    std::string rawFile = fmt::format("{}_{}.raw", (m_expSettings.acquisitionDir / m_config->prefix).string(), std::string(m_startAcquisitionTS));
    bool wasDeleted = std::filesystem::remove(rawFile);
    if (wasDeleted) {
        spdlog::info("Successfully deleted {}", rawFile);
    } else {
        spdlog::info("Failed to delete {}", rawFile);
    }
}

bool MainWindow::postProcessingDone() {
    spdlog::info("Post Processing Done");

    setMask(ENABLE_ALL);
    checkStartAcqRequirements({ .space = true });
    emit m_stageControl->sig_stage_enable_all();
    return true;
}

bool MainWindow::postProcessingDone_LiveViewRunning() {
    spdlog::info("Post Processing Done + Live View Running");
    setMask(LiveScanMask | StartAcquisitionMask | LedIntensityMask | (m_stageControl->isVisible() ? 0 : StageNavigationMask));
    emit m_stageControl->sig_stage_enable_all();

    return true;
}

void MainWindow::on_levelsSlider_valueChanged(int value) {
    ui.levelMax->setText(QString::number(value));
    m_liveView->SetLevel(value);
    m_liveView->update();
}

/*
 * Frame Rate edit box slot, called when users changes the FPS value.
 *
 * @param value The updated FPS value.
 */
void MainWindow::on_frameRateEdit_valueChanged(double value) {
    m_config->fps = value;
    if (m_curState == LiveViewRunning) {
        m_liveViewTimer->stop();
        double minFps = std::min<double>(m_config->fps, 24.0);
        m_liveViewTimer->start(int32_t(1000 * (1.0 / minFps)));
    }
    checkStartAcqRequirements({ .space = true, .framerate_dur = true });
}


void MainWindow::on_dataTypeList_currentTextChanged(const QString &text) {
    if (text.toStdString() == "Background Recording") {
        disableMask(DisableBackgroundRecordingMask | SettingsMask | AdvancedSetupMask | DurationMask | StageNavigationMask);

        //save current duration so it can be set back when data type is changed
        m_savedDuration = m_config->duration;
        ui.durationEdit->setValue(1.0);
        ui.durationEdit->setEnabled(false);

        //disable use background recording checkbox
        ui.disableBackgroundRecording->setChecked(false);

        m_config->recordingType = RecordingType::Background;
    } else {
        enableMask(DisableBackgroundRecordingMask | SettingsMask | AdvancedSetupMask | DurationMask | StageNavigationMask);

        m_config->duration = m_savedDuration;
        ui.durationEdit->setValue(m_config->duration);
        ui.durationEdit->setEnabled(true);

        ui.disableBackgroundRecording->setChecked(false);

        m_config->recordingType = (text.toStdString() == "Calcium") ? RecordingType::Calcium : RecordingType::Voltage;
    }

    checkStartAcqRequirements({});
}

void MainWindow::on_plateFormatDropDown_activated(int index) {
    m_config->plateFormat = m_plateFormats[index];
    m_plateFormatCurrentIndex = index;
    auto plateFormatFileName = m_config->plateFormat.string();

    m_stageControl->loadList(plateFormatFileName);
    spdlog::info("Setting platemap for plate format {}", m_plateFormats[index].string());

    try {
        auto plateFormatFile = toml::parse(plateFormatFileName);
        auto numWells = toml::find<int>(plateFormatFile, "stage", "num_wells");

        if (numWells == 24) {
            m_plateFormatImgs[0] = QString("./resources/Nautilus-software_24-well-plate-inactive.svg");
            for (size_t i = 1; i < PLATEMAP_COUNT; i++) {
                m_plateFormatImgs[i] = QString::fromStdString(fmt::format("./resources/Nautilus-software_24-well-plate-section{}-active.svg", i));
            }
        } else if (numWells == 96) {
            m_plateFormatImgs[0] = QString::fromStdString("./resources/Nautilus-software_96-well-plate-round-inactive.svg");
            for (size_t i = 1; i < PLATEMAP_COUNT; i++) {
                m_plateFormatImgs[i] = QString::fromStdString(fmt::format("./resources/Nautilus-software_96-well-plate-round-section{}-active.svg", i));
            }
        } else {
            spdlog::error(fmt::format("No platemap svg for {} well plate", numWells));
            for (size_t i = 0; i < PLATEMAP_COUNT; i++) {
                m_plateFormatImgs[i] = QString("./resources/Nautilus-software_plate-base.svg");
            }
        }

        m_platemap->load(m_plateFormatImgs[0]);

        m_roiCfg.well_spacing = toml::find<uint32_t>(plateFormatFile, "stage", "well_spacing");
        m_roiCfg.xy_pixel_size = m_config->xyPixelSize;
        m_roiCfg.scale = m_config->rgn.sbin;
        m_roiCfg.rows = toml::find<uint32_t>(plateFormatFile, "stage", "num_wells_v");
        m_roiCfg.cols = toml::find<uint32_t>(plateFormatFile, "stage", "num_wells_h");
        m_roiCfg.fovRows = m_config->rows;
        m_roiCfg.fovCols = m_config->cols;
        m_roiCfg.width = toml::find<uint32_t>(plateFormatFile, "stage", "roi_size_x");
        m_roiCfg.height = toml::find<uint32_t>(plateFormatFile, "stage", "roi_size_y");
        m_roiCfg.v_offset = toml::find<int32_t>(plateFormatFile, "stage", "v_offset");
        m_roiCfg.h_offset = toml::find<int32_t>(plateFormatFile, "stage", "h_offset");

        std::vector<std::tuple<uint32_t, uint32_t>> rois = Rois::roiOffsets(&m_roiCfg, m_width, m_height);
        m_liveView->UpdateRois(m_roiCfg, rois);

    } catch(const std::exception &e) {
        spdlog::error("Failed to load platemap format values, {}", e.what());
    }
}


/*
 * Duration edit box slot, called when users changes duration value.
 *
 * @param value The updated duration value in seconds.
 */
void MainWindow::on_durationEdit_valueChanged(double value) {
    m_config->duration = value;
    checkStartAcqRequirements({ .space = true, .framerate_dur = true });
}

void MainWindow::on_plateIdEdit_textChanged(const QString &plateId) {
    m_config->plateId = plateId.toStdString();
    if (m_config->plateId == "" ) {
        // if empty, need to use unfiltered completion so that all options are included.
        // other popup completion will not show all options if no text entered
        ui.plateIdEdit->completer()->setCompletionMode(QCompleter::UnfilteredPopupCompletion);
    } else {
        // if not empty, only want to match options based on the prefix
        ui.plateIdEdit->completer()->setCompletionMode(QCompleter::PopupCompletion);
    }
    checkStartAcqRequirements({});
}

void MainWindow::on_plateIdEdit_editingFinished() {
    spdlog::info("Set plateId: '{}'", m_config->plateId);
}

void MainWindow::on_disableBackgroundRecording_stateChanged(int state) {
    m_config->useBackgroundSubtraction = state == 0;
    if (m_config->useBackgroundSubtraction) {
        spdlog::info("Background subtraction enabled");
    } else {
        spdlog::info("Background subtraction disabled");
    }
    checkStartAcqRequirements({});
}

void MainWindow::checkStartAcqRequirements(StartAcqCheckLogOpts opts) {
    // these will handle setting the tooltip of the start acq btn for an error, so order matters here to get the most important errors to show up over others
    bool validPlateIdVals = checkPlateIdRequirements();
    bool validFrameRateAndDur = checkFrameRateAndDur(opts);
    bool isAvailableDriveSpace = availableDriveSpace(opts);
    if (validPlateIdVals && validFrameRateAndDur && isAvailableDriveSpace) {
        ui.startAcquisitionBtn->setToolTip("");
        enableMask(StartAcquisitionMask);
    } else {
        disableMask(StartAcquisitionMask);
    }
    updateInputs();
}

void MainWindow::updatePlateIdList() {
    QStringList newList;
    m_config->storedPlateIds = m_db->getPlateIds();

    for (auto pid : m_config->storedPlateIds) {
        newList << QString::fromStdString(pid);
    }

    QStringListModel* model = (QStringListModel*)(ui.plateIdEdit->completer()->model());
    model->setStringList(newList);
}

void MainWindow::saveBackgroundRecordingMetadata() {
    std::string plateFormat = ui.plateFormatDropDown->currentText().toStdString();

    if (plateFormat != "") {
        m_config->plateId = ui.plateIdEdit->text().toStdString();
        QStringListModel* model = (QStringListModel*)(ui.plateIdEdit->completer()->model());

        if (model->stringList().contains(QString::fromStdString(m_config->plateId))) {
            m_db->overwritePlateId(m_config->plateId, plateFormat);
        } else {
            std::string filePath = (m_config->backgroundRecordingDir / m_config->plateId).string();
            m_db->addPlateId(m_config->plateId, plateFormat, filePath);
        }

        // update list after updating DB
        updatePlateIdList();
    }
}


/*
 * Signal to indicate the user has modified the settings.
 *
 * @param path The path to save captured images to.
 * @param prefix The file prefix to use for captured images.
 */
void MainWindow::settingsChanged(std::filesystem::path path, std::string prefix) {
    spdlog::info("Settings changed, dir: {}, prefix: {}", path.string().c_str(), prefix);
    m_config->path = path;
    m_config->prefix = prefix;

    m_expSettings.workingDir = enableLongPath(m_config->path);
    m_expSettings.acquisitionDir = enableLongPath(m_config->path);
    m_expSettings.filePrefix = m_config->prefix;
    m_camera->UpdateExp(m_expSettings);
}


/*
* Runs when a new ni device is selected, re configure ni device leds
*/
void MainWindow::setupNIDevices(std::string niDev, std::string trigDev) {
    m_config->niDev = niDev;
    m_config->trigDev = trigDev;

    //Setup NIDAQmx controller for LED
    m_ledTaskAO = "Analog_Out_Volts"; //Task for setting Analog Output voltage
    m_ledDevAO = fmt::format("{}/ao0", m_config->niDev); //Device name for analog output
    spdlog::info("Using NI device {} for led analog output", m_ledDevAO);
    m_DAQmx.ClearTask(m_ledTaskAO);

    m_ledTaskDO = "Digital_Out"; //Task for setting Digital Output
    m_ledDevDO = fmt::format("{}/port0/line0:7", m_config->niDev); //Device for digital output
    spdlog::info("Using NI device {} for led digital output", m_ledDevDO);
    m_DAQmx.ClearTask(m_ledTaskDO);

    //Setup NIDAQmx controller for manual trigger
    m_trigTaskDO = "Trigger_Digital_Out";
    m_trigDevDO = fmt::format("{}/port0/line0:7", trigDev);
    spdlog::info("Using NI device {} for trigger digital output", m_trigDevDO);
    m_DAQmx.ClearTask(m_trigTaskDO);

    m_DAQmx.CreateTask(m_ledTaskAO);
    m_DAQmx.CreateTask(m_ledTaskDO);
    m_DAQmx.CreateTask(m_trigTaskDO);

    m_DAQmx.CreateAnalogOutpuVoltageChan(m_ledTaskAO, m_ledDevAO.c_str(), -10.0, 10.0, DAQmx_Val_Volts);
    m_DAQmx.CreateDigitalOutputChan(m_ledTaskDO, m_ledDevDO.c_str(), DAQmx_Val_ChanForAllLines);
    m_DAQmx.CreateDigitalOutputChan(m_trigTaskDO, m_trigDevDO.c_str(), DAQmx_Val_ChanForAllLines);
}


/*
* Runs when a new trigger mode is selected, re configure exposure settings of camera
*/
void MainWindow::updateTriggerMode(int16_t triggerMode) {
    spdlog::info("trigger mode updated: {}", triggerMode);

    m_config->triggerMode = triggerMode;
    m_expSettings.trigMode = triggerMode;
    m_camera->UpdateExp(m_expSettings);
}


/*
* Runs when state is changed for this value
*/
void MainWindow::updateEnableLiveViewDuringAcquisition(bool enable) {
    spdlog::info("enable live view during acquisition updated: {}", enable);

    m_config->enableLiveViewDuringAcquisition = enable;
}

void MainWindow::updateDisplayRoisDuringLiveView(bool enable) {
    spdlog::info("display rois during live view updated: {}", enable);

    m_config->displayRoisDuringLiveView = enable;
    m_liveView->UpdateDisplayRois(enable);
}

bool MainWindow::checkFrameRateAndDur(StartAcqCheckLogOpts opts) {
    bool log = opts.framerate_dur;
    bool invalid = m_config->duration * m_config->fps < 1.0;
    if (invalid) {
        if (log) {
            spdlog::error("Capture is set to less than 1 frame, fps: {}, duration: {}", m_config->fps, m_config->duration);
        }
        ui.frameRateEdit->setStyleSheet("border: 2px solid red");
        ui.frameRateEdit->setToolTip("Capture is set to less than 1 frame");
        ui.durationEdit->setStyleSheet("border: 2px solid red");
        ui.durationEdit->setToolTip("Capture is set to less than 1 frame");
        ui.startAcquisitionBtn->setToolTip("Capture is set to less than 1 frame");
    } else {
        ui.durationEdit->setStyleSheet("border: none");
        ui.durationEdit->setToolTip("");
        // frame rates <= 1Hz are discouraged but not disallowed
        if (m_config->fps <= 1.0) {
            if (log) {
                spdlog::error("Frame rate is set to <= 1Hz");
            }
            ui.frameRateEdit->setStyleSheet("border: 2px solid orange");
            ui.frameRateEdit->setToolTip("Warning: frame rates <= 1Hz will likely result in poor signal to noise ratios");
        } else {
            ui.frameRateEdit->setStyleSheet("border: none");
            ui.frameRateEdit->setToolTip("");
        }
    }

    m_expSettings.expTimeMS = (1 / m_config->fps) * 1000;
    m_expSettings.frameCount = m_config->duration * m_config->fps;

    if (log) {
        spdlog::info("Setting new exposure value, fps: {}, frame count: {}, exposure time ms: {}", m_config->fps, m_expSettings.frameCount, m_expSettings.expTimeMS);
    }

    return !invalid;
}


bool MainWindow::checkPlateIdRequirements() {
    std::string startAcqBtnTooltip = "";

    std::string plateIdEditStyling = "border: 2px solid white";

    if (m_config->recordingType == RecordingType::Background) {
        if (!ui.plateIdEdit->isEnabled()) {
            ui.plateIdEdit->setEnabled(true);
            ui.plateIdEdit->setText("");
        }
        // a background recording must be given a plate ID before acquisition can begin
        if (m_config->plateId == "") {
            startAcqBtnTooltip = "Plate ID required for background recording";
            plateIdEditStyling = "border: 2px solid red";
        }
    } else if (m_config->useBackgroundSubtraction) {
        if (!ui.plateIdEdit->isEnabled()) {
            ui.plateIdEdit->setEnabled(true);
            ui.plateIdEdit->setText("");
        }
        // if using background subtraction, a valid plate ID must be entered before starting acquisition
        bool plateIdExists = std::find(m_config->storedPlateIds.begin(), m_config->storedPlateIds.end(), m_config->plateId) != m_config->storedPlateIds.end();
        if (!plateIdExists) {
            startAcqBtnTooltip = "Invalid Plate ID";
            plateIdEditStyling = "border: 2px solid red";
        }
    } else {
        ui.plateIdEdit->setEnabled(false);
        // if set to empty the placeholder value will show, using a space so that it does not
        ui.plateIdEdit->setText(" ");
        plateIdEditStyling = "border: 2px solid grey";
    }

    ui.plateIdEdit->setStyleSheet(QString::fromStdString(plateIdEditStyling));

    bool valid = startAcqBtnTooltip == "";
    if (!valid) {
        ui.startAcquisitionBtn->setToolTip(QString::fromStdString(startAcqBtnTooltip));
    }

    return valid;
}


/*
 * Turns on LED with given voltage.
 *
 * @param voltage The value to set analog output voltage to.
 *
 * @return True if successful, false otherwise.
 */
bool MainWindow::ledON(double voltage, bool delay) {
    const double data[1] = { voltage };
    uint8_t lines[8] = {1,1,1,1,1,1,1,1};
    bool rtnval = true;

    spdlog::info("m_led: {}", m_led);
    if (!m_led) {
        if (!ledSetVoltage(voltage)) {
            spdlog::error("Failed to run taskAO");
        }

       bool taskDO_result = (
            m_DAQmx.StartTask(m_ledTaskDO) && \
            m_DAQmx.WriteDigitalLines(m_ledTaskDO, 1, 0, 10.0, DAQmx_Val_GroupByChannel, lines, NULL) && \
            m_DAQmx.StopTask(m_ledTaskDO)
        );

        if (!taskDO_result) {
            spdlog::error("Failed to run taskDO");
            m_DAQmx.StopTask(m_ledTaskDO);
            rtnval = false;
        }

        if (delay) {
            spdlog::info("led ON, delaying {}ms", m_config->shutterDelayMs);
            std::this_thread::sleep_for(std::chrono::milliseconds(m_config->shutterDelayMs));
        }

        m_led = true;
    }
    return rtnval;
}


/*
 * Turns off LED.
 *
 * @return true if successful, false otherwise.
 */
bool MainWindow::ledOFF() {
    if (m_led) {
        spdlog::info("led OFF");
        uint8_t lines[8] = {0,0,0,0,0,0,0,0};
        bool taskDO_result = (
            m_DAQmx.StartTask(m_ledTaskDO) && \
            m_DAQmx.WriteDigitalLines(m_ledTaskDO, 1, 0, 10.0, DAQmx_Val_GroupByChannel, lines, NULL) && \
            m_DAQmx.StopTask(m_ledTaskDO)
        );

        if (!taskDO_result) {
            spdlog::error("Failed to run taskDO");
            return m_DAQmx.StopTask(m_ledTaskDO);
        }
        m_led = false;
    }
    return true;
}


/*
 * Sets analog output voltage for LED controller.
 *
 * @param voltage The voltage value to set on analog output channel.
 *
 * @return true is successufl, false otherwise.
 */
bool MainWindow::ledSetVoltage(double voltage) {
    const double data[1] = { voltage };
    return (
        m_DAQmx.StartTask(m_ledTaskAO) && \
        m_DAQmx.WriteAnalogF64(m_ledTaskAO, 1, 0, 10.0, DAQmx_Val_GroupByChannel, data, NULL) && \
        m_DAQmx.StopTask(m_ledTaskAO)
    );
}


/*
 * Check if default drive on windows has sufficient space for acquisition.
 * Update startAcquisitionBtn if error.
 *
 * @returns boolean true if space is available
*/
bool MainWindow::availableDriveSpace(StartAcqCheckLogOpts opts) {
    bool log = opts.space;
    double fps = m_config->fps;
    double duration = m_config->duration;
    size_t totalNumStagePositions = 0;
    size_t numActiveStagePositions = 0;
    for (auto stagePos : m_stageControl->GetPositions()) {
        totalNumStagePositions++;
        if (!stagePos->skipped) {
            numActiveStagePositions++;
        }
    };

#ifdef _WIN32
    if (m_camera->ctx) {
        uns32 frameBytes = m_camera->ctx->frameBytes;

        uint64_t frameBytesPerStagePos = fps * duration * frameBytes;
        uint64_t unstitchedRawFileBytes = numActiveStagePositions * frameBytesPerStagePos; // num bytes across all untiled raw files

        uint64_t totalAcquisitionBytesEstimate = unstitchedRawFileBytes;
        uint64_t finalAcquisitionBytesEstimate = unstitchedRawFileBytes;
        if (m_config->autoTile) {
            // If auto tiling is enabled, account for the tiled raw file. The untiled raw files will always be deleted
            // and thus don't count toward the final num bytes, but will exist on the disk at the same time as the tiled raw file so count towards the total
            uint64_t stitchedRawFilesBytes = totalNumStagePositions * frameBytesPerStagePos;
            totalAcquisitionBytesEstimate += stitchedRawFilesBytes;
            finalAcquisitionBytesEstimate = stitchedRawFilesBytes;  // setting final count to this instead of adding since the unstitched raw files will be deleted
            if (m_config->enableDownsampleRawFiles) {
                // If downsampling is enabled, need to account for the additional bytes created from the downsampled raw file,
                // which will be present on the disk at the same time as the original tiled raw file and all the untiled raw files
                uint64_t downsampledRawFileBytes = stitchedRawFilesBytes / m_config->binFactor;
                totalAcquisitionBytesEstimate += downsampledRawFileBytes;
                finalAcquisitionBytesEstimate = downsampledRawFileBytes;  // setting final count to this instead of adding since the original raw file may be deleted
                if (m_config->keepOriginalRaw) {
                    // If keeping the original raw file, need to add that back to the final byte count
                    finalAcquisitionBytesEstimate += stitchedRawFilesBytes;
                }
            }
            // over-estimate of the num bytes of all additional files created during post-processing.
            // these files will only be created if auto tiling is enabled
            uint64_t additionalFileBytesEstimate = stitchedRawFilesBytes * 0.03;
            totalAcquisitionBytesEstimate += additionalFileBytesEstimate;
            finalAcquisitionBytesEstimate += additionalFileBytesEstimate;
        }

        ULARGE_INTEGER  lpTotalNumberOfFreeBytes = {0};
        std::wstring w_disk_name = std::wstring(m_config->disk_name.begin(), m_config->disk_name.end());
        if (!GetDiskFreeSpaceEx((const wchar_t*) w_disk_name.c_str(), nullptr, nullptr, &lpTotalNumberOfFreeBytes)) {
            //default drive could not be found
            if (log) {
                spdlog::error("Default drive could not be found");
            }
            ui.startAcquisitionBtn->setToolTip(QString::fromStdString(fmt::format("Drive {} not found", m_config->disk_name)));
            return false;
        }

        if (lpTotalNumberOfFreeBytes.QuadPart > totalAcquisitionBytesEstimate) {
            std::stringstream storage_space_string;
            storage_space_string << lpTotalNumberOfFreeBytes.QuadPart;
            if (log) {
                spdlog::info(
                    "Drive {} has: {} bytes free for acquisition, current acquisition settings will require ~{} bytes while processing and ~{} bytes after completion",
                    m_config->disk_name,
                    lpTotalNumberOfFreeBytes.QuadPart,
                    totalAcquisitionBytesEstimate,
                    finalAcquisitionBytesEstimate
                );
            }
            ui.startAcquisitionBtn->setStyleSheet("");
            return true;
        }

        //not enough space for acquisition
        if (log) {
            spdlog::error(
                "Not enough space for acquisition. Drive {} has: {} bytes free for acquisition, current acquisition settings require ~{} bytes",
                m_config->disk_name,
                lpTotalNumberOfFreeBytes.QuadPart,
                totalAcquisitionBytesEstimate
            );
        }
        ui.frameRateEdit->setStyleSheet("border: 2px solid red");
        ui.frameRateEdit->setToolTip("Not enough space in drive for these acquisition settings");
        ui.durationEdit->setStyleSheet("border: 2px solid red");
        ui.durationEdit->setToolTip("Not enough space in drive for these acquisition settings");
        ui.startAcquisitionBtn->setToolTip(QString::fromStdString(fmt::format("Not enough space in drive {}", m_config->disk_name)));
        return false;
    } else {
        ui.startAcquisitionBtn->setToolTip("Camera not found.");
        return false;
    }
#else
    return true;
#endif
}

/*
 * @brief Iterate through files in directory and return vector of names
 */
std::vector<std::filesystem::path> MainWindow::getFileNamesFromDirectory(std::filesystem::path path) {
    std::vector<std::filesystem::path> files;
    for (const auto& entry : std::filesystem::directory_iterator{path}) {
        if (entry.is_regular_file()) {
            files.push_back(entry);
        }
    }
    return files;
}

QStringList MainWindow::vectorToQStringList(const std::vector<std::filesystem::path>& paths) {
    QStringList qStringList;
    for (std::filesystem::path filePath : paths) {
        qStringList.append(QString::fromStdString(filePath.replace_extension().filename().string()));
    }
    return qStringList;
}


/*
 * Updates live view with latest image, this is called
 * by a timer at ~24 FPS.
 */
void MainWindow::updateLiveView() noexcept {
    std::unique_lock<std::mutex> lock(m_liveViewLock);
    if (m_acquisition) {
        pm::Frame* frame = m_acquisition->GetLatestFrame();

        if (frame != nullptr) {
            uint8_t bytes_per_pixel = m_camera->ctx->effectiveBitDepth / 8;
            uint8_t* data = static_cast<uint8_t*>(frame->GetData());

            //Calculate histogram
            m_taskFrameStats->Setup(data, m_hist, m_width, m_height, bytes_per_pixel);
            m_parTask.Start(m_taskFrameStats);
            m_taskFrameStats->Results(m_min, m_max, m_hmax);

            float scale = 1.0f;
            float autoMin = 0.0f;

            if (!m_config->noAutoConBright) {
                float maxPixelIntensity = float((((uint32_t)1) << m_camera->ctx->effectiveBitDepth) - 1);

                autoMin = static_cast<float>(m_min / maxPixelIntensity);
                scale = (m_min == m_max) ? 1.0 : 1.0 / ((m_max - m_min) / maxPixelIntensity);
            }

            m_liveView->UpdateImage(data, scale, autoMin);
            ui.histView->Update(m_hmax, m_min, m_max);
        }
    }
}


/*
 * @brief PostProcess acquisition data
 */
void MainWindow::postProcess() {
    if (!m_userCanceled) {
        std::vector<toml::value> stagePos;
        std::vector<bool> tileEnabled;

        for (auto& loc : m_stageControl->GetPositions()) {
            stagePos.push_back(toml::value{{"x", loc->x}, {"y", loc->y}});
            tileEnabled.push_back(!loc->skipped);
        }

        std::string rawFile = fmt::format("{}_{}.raw", m_config->prefix, std::string(m_startAcquisitionTS));
        std::string rawFileDownsampled = fmt::format("{}_{}_bin{}.raw", m_config->prefix, std::string(m_startAcquisitionTS), m_config->binFactor);

        writeSettingsFile(m_expSettings.acquisitionDir);

        uint16_t rowsxcols = m_config->rows * m_config->cols;

        if (m_config->autoTile) {
            if (rowsxcols != stagePos.size() || rowsxcols != m_config->tileMap.size()) {
                spdlog::warn("Auto tile enabled but acquisition count {} does not match rows * cols {}, skipping", stagePos.size(), rowsxcols);
                return;
            }

            spdlog::info("Autotile: {}, rows: {}, cols: {}, frames: {}, positions: {}", m_config->autoTile, m_config->rows, m_config->cols, m_expSettings.frameCount, stagePos.size());

            std::shared_ptr<RawFile<6>> raw = std::make_shared<RawFile<6>>(
                    (m_expSettings.acquisitionDir / rawFile),
                    m_camera->ctx->effectiveBitDepth,
                    m_config->cols * m_width,
                    m_config->rows * m_height
                );

            std::shared_ptr<RawFile<6>> rawDownsampled = nullptr;

            if (m_config->enableDownsampleRawFiles) {
                rawDownsampled = std::make_shared<RawFile<6>>(
                    (m_expSettings.acquisitionDir / rawFileDownsampled),
                    m_camera->ctx->effectiveBitDepth,
                    m_config->cols * (m_width / m_config->binFactor),
                    m_config->rows * (m_height / m_config->binFactor)
                );
            }

            emit sig_progress_start("Tiling images", m_expSettings.frameCount);

            PostProcess::AutoTile(
                (m_expSettings.acquisitionDir / DATA_DIR),
                m_config->prefix,
                m_expSettings.frameCount,
                m_config->rows,
                m_config->cols,
                m_config->tileMap,
                tileEnabled,
                m_width,
                m_height,
                m_camera->ctx->effectiveBitDepth,
                m_config->vflip,
                m_config->hflip,
                !m_config->noAutoConBright,
                [&](size_t n) { emit sig_progress_update(n); },
                raw,
                rawDownsampled,
                m_config->binFactor
            );

            raw->Close();

            if (m_config->enableDownsampleRawFiles) {
                rawDownsampled->Close();
            }

            emit sig_progress_done();
        }

    }
}


// handle acquisition done signal from thread finished slot
void MainWindow::acquisitionThread(MainWindow* cls) {
    auto progressCB = [&](size_t n) { emit cls->sig_progress_update(n); };
    auto processFrame = [](FrameCtx* frameCtx, pm::Frame* frame) { processing::writeRawFrame(frameCtx, frame); };

    double voltage = (cls->m_config->ledIntensity / 100.0) * cls->m_config->maxVoltage;
    cls->ledON(voltage);

    cls->m_needsPostProcessing = true;

    spdlog::info("Starting acquisitions");
    int pos = 1;

    // get local timestamp to add to subdir name
    auto now = std::chrono::system_clock::now();
    auto timestamp = std::chrono::system_clock::to_time_t(now);
    std::tm *tm = std::localtime(&timestamp);

    // make subdirectory to write to
    std::strftime(std::data(cls->m_startAcquisitionTS), std::size(cls->m_startAcquisitionTS), TIMESTAMP_STR, tm);
    std::strftime(std::data(cls->m_recordingDateFmt), std::size(cls->m_recordingDateFmt), RECORDING_DATE_FMT, tm);
    std::string subdir = cls->m_config->prefix + std::string(cls->m_startAcquisitionTS);

    cls->m_expSettings.acquisitionDir = cls->m_expSettings.workingDir / subdir;
    if (!std::filesystem::exists(cls->m_expSettings.acquisitionDir)) {
        spdlog::info("Acquisition being written under directory: {}", cls->m_expSettings.acquisitionDir.string());
        std::filesystem::create_directories(cls->m_expSettings.acquisitionDir);
        std::filesystem::create_directories(cls->m_expSettings.acquisitionDir / DATA_DIR);
    }

    cls->m_expSettings.expTimeMS = (1 / cls->m_config->fps) * 1000;
    cls->m_expSettings.frameCount = cls->m_config->duration * cls->m_config->fps;

    int numActiveFovs = 0;
    for (auto& loc : cls->m_stageControl->GetPositions()) {
        if (!loc->skipped) {
            numActiveFovs++;
        }
    }
    emit cls->sig_progress_start("Acquiring images", numActiveFovs * cls->m_expSettings.frameCount);

    for (auto& loc : cls->m_stageControl->GetPositions()) {
        if (loc->skipped) {
            pos++;
            continue;
        }
        emit cls->sig_disable_ui_moving_stage();
        emit cls->sig_set_platemap(pos);

        spdlog::info("Moving stage, x: {}, y: {}", loc->x, loc->y);
        emit cls->sig_progress_text("Moving stage");
        cls->m_stageControl->SetAbsolutePosition(loc->x, loc->y);
        emit cls->sig_enable_ui_moving_stage();

        cls->m_expSettings.filePrefix = fmt::format("{}_{}_", cls->m_config->prefix, pos++);

        if (!cls->m_acquisition) {
            cls->m_acquisition = std::make_unique<pmAcquisition>(cls->m_camera);
        }

        cls->m_acquisition->StopAll();
        cls->m_acquisition->WaitForStop();

        cls->m_expSettings.trigMode = cls->m_config->triggerMode;
        cls->m_camera->UpdateExp(cls->m_expSettings);

        emit cls->sig_progress_text(fmt::format("Acquiring images for position ({}, {})", loc->x, loc->y));
        cls->m_acquisition->StartAcquisition(progressCB, processFrame);

        if (cls->m_curState == LiveViewAcquisitionRunning || cls->m_curState == LiveViewRunning) {
            cls->m_acquisition->StartLiveView();
        }

        spdlog::info("Waiting for acquisition");
        cls->m_acquisition->WaitForAcquisition();

        //TODO check for user cancel and jump out
        if (cls->m_userCanceled) {
            spdlog::info("User canceled acquisition");
            cls->m_needsPostProcessing = false;
            break;
        }

        spdlog::info("Acquisition for location x: {}, y: {} finished", loc->x, loc->y);
    }
    emit cls->sig_set_platemap(0);

    uint16_t rowsxcols = cls->m_config->rows * cls->m_config->cols;
    bool sizeMatches = (rowsxcols == cls->m_stageControl->GetPositions().size() && rowsxcols == cls->m_config->tileMap.size());

    if (cls->m_config->autoTile && sizeMatches && cls->m_needsPostProcessing) {
        emit cls->sig_update_state(PostProcessing);
    } else if(!cls->m_userCanceled) {
        spdlog::info("Acquisition done, sending signal");
        emit cls->sig_update_state(AcquisitionDone);
    }

    spdlog::info("Acquisition Thread Stopped");
}


// handle acquisition done signal from thread finished slot
void MainWindow::backgroundRecordingThread(MainWindow* cls) {
    if (cls->m_config->plateFormat == "") {
        spdlog::error("Platemap format is not set");
        return;
    }

    //progress bar callback
    auto progressCB = [&](size_t n) { emit cls->sig_progress_update(n); };
    std::vector<std::tuple<uint32_t, uint32_t>> rois = Rois::roiOffsets(&cls->m_roiCfg, cls->m_width, cls->m_height);

    //TODO parameterize intensity count
    std::vector<double> *wellAvgs[3];
    for (auto &v : wellAvgs) {
        v = new std::vector<double>[rois.size() * cls->m_config->rows * cls->m_config->cols]{};
    }

    //Fall back to unvectorized version if we don't know about the roi size for a platemap
    //otherwise use the specialized version
    auto roiFn = processing::roiAvgGeneric;
    if (cls->m_roiCfg.width / cls->m_roiCfg.scale == 16 && cls->m_roiCfg.height / cls->m_roiCfg.scale == 16) { roiFn = processing::roiAvg<16, 16>; }
    else if (cls->m_roiCfg.width / cls->m_roiCfg.scale == 32 && cls->m_roiCfg.height / cls->m_roiCfg.scale == 32) { roiFn = processing::roiAvg<32, 32>; }
    else if (cls->m_roiCfg.width / cls->m_roiCfg.scale == 40 && cls->m_roiCfg.height / cls->m_roiCfg.scale == 40) { roiFn = processing::roiAvg<40, 40>; }
    else if (cls->m_roiCfg.width / cls->m_roiCfg.scale == 64 && cls->m_roiCfg.height / cls->m_roiCfg.scale == 64) { roiFn = processing::roiAvg<64, 64>; }
    else if (cls->m_roiCfg.width / cls->m_roiCfg.scale == 32 && cls->m_roiCfg.height / cls->m_roiCfg.scale == 16) { roiFn = processing::roiAvg<32, 16>; }
    else if (cls->m_roiCfg.width / cls->m_roiCfg.scale == 64 && cls->m_roiCfg.height / cls->m_roiCfg.scale == 32) { roiFn = processing::roiAvg<64, 32>; }
    else if (cls->m_roiCfg.width / cls->m_roiCfg.scale == 110 && cls->m_roiCfg.height / cls->m_roiCfg.scale == 64) { roiFn = processing::roiAvg<110, 64>; }
    else if (cls->m_roiCfg.width / cls->m_roiCfg.scale == 128 && cls->m_roiCfg.height / cls->m_roiCfg.scale == 64) { roiFn = processing::roiAvg<128, 64>; }
    else if (cls->m_roiCfg.width / cls->m_roiCfg.scale == 128 && cls->m_roiCfg.height / cls->m_roiCfg.scale == 128) { roiFn = processing::roiAvg<128, 128>; }
    else if (cls->m_roiCfg.width / cls->m_roiCfg.scale == 220 && cls->m_roiCfg.height / cls->m_roiCfg.scale == 128) { roiFn = processing::roiAvg<220, 128>; }
    else if (cls->m_roiCfg.width / cls->m_roiCfg.scale == 256 && cls->m_roiCfg.height / cls->m_roiCfg.scale == 128) { roiFn = processing::roiAvg<256, 128>; }
    else if (cls->m_roiCfg.width / cls->m_roiCfg.scale == 256 && cls->m_roiCfg.height / cls->m_roiCfg.scale == 256) { roiFn = processing::roiAvg<256, 256>; }

    //process frame callback
    auto processFrame = [&](size_t intensityIdx, size_t fovIdx) {
        auto plateCols = cls->m_config->cols;
        auto plateRows = cls->m_config->rows;
        auto wellsPerRow = cls->m_roiCfg.cols * plateCols;

        return [&, wellsPerRow, intensityIdx, fovIdx, plateCols, plateRows](FrameCtx* frameCtx, pm::Frame* frame) {
            for (auto r = 0; r < cls->m_roiCfg.rows; r++) {
                for (auto c = 0; c < cls->m_roiCfg.cols; c++) {
                    auto idx = fovIdx * cls->m_roiCfg.rows * cls->m_roiCfg.cols;
                    idx += c + r*cls->m_roiCfg.cols;

                    size_t x, y;
                    std::tie(x, y) = rois[c + r*cls->m_roiCfg.cols];

                    double avg = roiFn(&cls->m_roiCfg, (uint8_t*)(frame->GetData()), x, y, frameCtx->width, frameCtx->bitDepth);
                    wellAvgs[intensityIdx][idx].push_back(avg);
                }
            }
        };
    };

    std::vector<double> ledIntensities = {
        cls->m_config->ledIntensity,
        0.5 * cls->m_config->ledIntensity,
        0.25 * cls->m_config->ledIntensity,
    };

    cls->ledON((cls->m_config->ledIntensity / 100.0) * cls->m_config->maxVoltage);
    cls->m_needsPostProcessing = false;

    spdlog::info("Starting background recording thread");
    cls->m_expSettings.expTimeMS = (1 / cls->m_config->fps) * 1000;

    // only need 1 sec of data for background recordings
    cls->m_expSettings.frameCount = cls->m_config->fps;

    auto stagePositions = cls->m_stageControl->GetPositions();
    emit cls->sig_progress_start("Acquiring images", stagePositions.size() * ledIntensities.size() * cls->m_expSettings.frameCount);

    for (auto [fovIdx, loc] : stagePositions | std::views::enumerate) {
        emit cls->sig_disable_ui_moving_stage();
        emit cls->sig_set_platemap(fovIdx+1);

        spdlog::info("Moving stage, x: {}, y: {}", loc->x, loc->y);
        emit cls->sig_progress_text("Moving stage");
        cls->m_stageControl->SetAbsolutePosition(loc->x, loc->y);
        emit cls->sig_enable_ui_moving_stage();

        if (!cls->m_acquisition) {
            cls->m_acquisition = std::make_unique<pmAcquisition>(cls->m_camera);
        }

        cls->m_acquisition->StopAll();
        cls->m_acquisition->WaitForStop();

        cls->m_expSettings.trigMode = cls->m_config->triggerMode;
        cls->m_camera->UpdateExp(cls->m_expSettings);

        emit cls->sig_progress_text(fmt::format("Acquiring images for position ({}, {})", loc->x, loc->y));

        for (auto [i, intensity] : ledIntensities | std::views::enumerate) {
            auto frameFn = processFrame(i, cls->m_config->tileMap[fovIdx]);

            cls->ledSetVoltage((intensity / 100.0) * cls->m_config->maxVoltage);
            cls->m_acquisition->StartAcquisition(progressCB, frameFn);

            if (cls->m_curState == LiveViewAcquisitionRunning || cls->m_curState == LiveViewRunning) {
                cls->m_acquisition->StartLiveView();
            }

            cls->m_acquisition->WaitForAcquisition();
        }
        spdlog::info("Background Recording for location x: {}, y: {} finished", loc->x, loc->y);
    }

    std::vector<double> wellAverageIntensity[3];

    for (auto i = 0; i < ledIntensities.size(); i++) {
        for (auto w = 0; w < rois.size() * cls->m_config->rows * cls->m_config->cols; w++) {

            //drop first and last 0.1 seconds of data and average each well per led intensity
            auto n = 0.1 * wellAvgs[i][w].size();
            wellAvgs[i][w].erase(wellAvgs[i][w].begin(), wellAvgs[i][w].begin() + n);
            wellAvgs[i][w].resize(wellAvgs[i][w].size() - n);

            //avgerage intensity for well
            double wavg = std::reduce(wellAvgs[i][w].begin(), wellAvgs[i][w].end(), 0.0) / wellAvgs[i][w].size();
            wellAverageIntensity[i].push_back(wavg);
        }
    }

    if (cls->m_config->plateId != "") {
        std::filesystem::path backgroundRecSubDir = cls->m_config->backgroundRecordingDir / cls->m_config->plateId;
        if (!std::filesystem::exists(backgroundRecSubDir)) {
            std::filesystem::create_directories(backgroundRecSubDir);
        }

        std::string bgname = cls->m_config->plateId + ".tsv";
        std::filesystem::path backgroundFilePath = backgroundRecSubDir / bgname;
        spdlog::info("Writing background recording to {}", backgroundFilePath.string());

        std::ofstream backgroundFile;
        backgroundFile.open(backgroundFilePath.string());
        backgroundFile << "Well\t" << "Background Fluorescence, 100% LED Intensity (AU)\t"
                       << "Background Fluorescence, 50% LED Intensity (AU)\t"
                       << "Background Fluorescence, 25% LED Intensity (AU)"
                       << std::endl;


        std::vector<std::tuple<size_t, std::string>> file_rows{};

        for (auto fovIdx = 0; fovIdx < cls->m_config->cols * cls->m_config->rows; fovIdx++) {
            for (auto r = 0; r < cls->m_roiCfg.rows; r++) {
                for (auto c = 0; c < cls->m_roiCfg.cols; c++) {
                    //handle image flips
                    auto c_adj = (cls->m_config->hflip) ? cls->m_roiCfg.cols - c - 1 : c;
                    auto r_adj = (cls->m_config->vflip) ? cls->m_roiCfg.rows - r - 1 : r;
                    auto idx = (c_adj + r_adj * cls->m_roiCfg.cols) + (fovIdx * cls->m_roiCfg.cols * cls->m_roiCfg.rows);

                    //don't need to flip these because the idx is already flipped
                    auto col = c + (fovIdx % cls->m_config->cols) * cls->m_roiCfg.cols;
                    auto row = r + (cls->m_roiCfg.rows * (fovIdx / cls->m_config->cols));
                    auto wellIdx = row * (cls->m_roiCfg.rows * cls->m_config->cols) + col;

                    std::vector<double> file_row;
                    for (auto i = 0; i < ledIntensities.size(); i++) {
                        file_row.push_back(wellAverageIntensity[i][idx]);
                    }

                    std::string well_name = Rois::wellName(row, col);
                    file_rows.push_back(std::make_tuple(wellIdx, fmt::format("{}\t{}", well_name, fmt::join(file_row, "\t"))));
                }
            }
        }

        std::sort(file_rows.begin(), file_rows.end());
        for (auto fr : file_rows) {
            backgroundFile << std::get<1>(fr) << std::endl;
        }

        backgroundFile.close();
        cls->writeSettingsFile(cls->m_config->backgroundRecordingDir / cls->m_config->plateId);
    }

    for (auto& v : wellAvgs) { delete[] v; }
    cls->saveBackgroundRecordingMetadata();

    //write settings file
    spdlog::info("Writing settings file to {}\\{}\\settings.toml", cls->m_config->backgroundRecordingDir.string(), cls->m_config->plateId);

    emit cls->sig_set_platemap(0);
    emit cls->sig_update_state(AcquisitionDone);

    spdlog::info("Background Recording Thread Stopped");
}


void MainWindow::sendManualTrigger() {
    spdlog::info("User is sending manual trigger");
    uint8_t on_lines[8] = {1,1,1,1,1,1,1,1};
    uint8_t off_lines[8] = {0,0,0,0,0,0,0,0};

    bool taskDO_2_result = (
        m_DAQmx.StartTask(m_trigTaskDO) && \
        m_DAQmx.WriteDigitalLines(m_trigTaskDO, 1, 0, 10.0, DAQmx_Val_GroupByChannel, off_lines, NULL) && \
        m_DAQmx.WriteDigitalLines(m_trigTaskDO, 1, 0, 10.0, DAQmx_Val_GroupByChannel, on_lines, NULL) && \
        m_DAQmx.StopTask(m_trigTaskDO)
    );

    if (!taskDO_2_result) {
        spdlog::error("Failed to send manual trigger");
        m_DAQmx.StopTask(m_trigTaskDO);
    }
}

void MainWindow::writeSettingsFile(std::filesystem::path fp) {
    spdlog::info("Writing settings file to {}\\settings.toml", fp.string());
    std::ofstream outfile((fp / "settings.toml").string()); // create output file stream

    //need this here even if auto tile is disabled
    std::string rawFile = fmt::format("{}_{}.raw", m_config->prefix, std::string(m_startAcquisitionTS));
    std::string rawFileDownsampled = fmt::format("{}_{}_bin{}.raw", m_config->prefix, std::string(m_startAcquisitionTS), m_config->binFactor);


    //output capture settings
    const toml::basic_value<toml::preserve_comments, tsl::ordered_map> settings{
        { "instrument_name", "Nautilai" },
        { "software_version", m_config->version },
        { "recording_date", m_recordingDateFmt },
        { "led_intensity", m_config->ledIntensity },
        { "auto_contrast_brightness", !m_config->noAutoConBright },
        { "fps", m_config->fps },
        { "duration", m_config->duration },
        { "num_frames", m_expSettings.frameCount },
        { "scale_factor", m_config->rgn.sbin }, //TODO not sure if this is right?
        { "bit_depth", m_camInfo.spdTable[m_config->spdtable].bitDepth },
        { "vflip", m_config->vflip },
        { "hflip", m_config->hflip },
        { "auto_tile", m_config->autoTile },
        { "width", m_width },
        { "height", m_height },
        { "num_horizontal_pixels", m_config->cols * m_width },
        { "num_vertical_pixels", m_config->rows * m_height },
        { "rows", m_config->rows },
        { "cols", m_config->cols },
        { "xy_pixel_size", m_config->xyPixelSize },
        { "data_type", ui.dataTypeList->currentText().toStdString() },
        { "plate_id", m_config->plateId },
        { "use_background_subtraction", m_config->useBackgroundSubtraction }
    };
    outfile << std::setw(100) << settings << std::endl;

    if (m_config->enableDownsampleRawFiles) {
        const toml::basic_value<toml::preserve_comments, tsl::ordered_map> binSettings{
            { "additional_bin_factor", m_config->binFactor },
            { "keep_original", m_config->keepOriginalRaw },
            { "downsampled_input_path", (m_expSettings.acquisitionDir / rawFileDownsampled).string() },
        };

        outfile << std::setw(100) << binSettings << std::endl;
    }

    const toml::basic_value<toml::preserve_comments, tsl::ordered_map> paths {
        { "output_dir_path", m_expSettings.acquisitionDir.string() },
        { "input_path", (m_expSettings.acquisitionDir / rawFile).string() },
        { "background_recording_dir", m_config->backgroundRecordingDir.string() }
    };

    outfile << std::setw(300) << paths << std::endl;

    //output platemap format
    if (m_config->plateFormat != "") {
        auto platemapFormat = toml::parse(m_config->plateFormat);
        outfile << std::setw(100) << platemapFormat << std::endl;
    }

    outfile.close();
}

void MainWindow::closeEvent(QCloseEvent *event) {
    spdlog::info("Close event received");
    if (m_curState == PostProcessing || m_curState == PostProcessingLiveView) {
        spdlog::info("Ignoring close event as post processing is running");
        event->ignore();
    } else {
        m_userCanceled = true;

        if (m_curState == LiveViewRunning) {
            stopLiveView();
        }
        if (m_curState == AcquisitionRunning) {
            stopAcquisition();
        }
        if (m_curState == LiveViewAcquisitionRunning) {
            stopAcquisition_LiveViewRunning();
            stopLiveView();
        }

        if (m_config->updateAvailable) {
            spdlog::info("Ignoring close event, prompting user to confirm/ignore update");
            event->ignore();
            m_autoUpdate->show();
        } else if (m_db) {
            delete m_db;
            m_db = nullptr;
        }
    }
}<|MERGE_RESOLUTION|>--- conflicted
+++ resolved
@@ -124,11 +124,7 @@
     m_width = (m_config->rgn.s2 - m_config->rgn.s1 + 1) / m_config->rgn.sbin;
     m_height = (m_config->rgn.p2 - m_config->rgn.p1 + 1) / m_config->rgn.pbin;
 
-<<<<<<< HEAD
-    m_liveView = new LiveView(parent, m_width, m_height, m_config->vflip, m_config->hflip, ImageFormat::Mono16, m_config->displayRoisDuringLiveView);
-=======
-    m_liveView = new LiveView(parent, m_width, m_height, m_config->vflip, m_config->hflip);
->>>>>>> 622fa7c8
+    m_liveView = new LiveView(parent, m_width, m_height, m_config->vflip, m_config->hflip, m_config->displayRoisDuringLiveView);
     m_liveView->setSizePolicy(QSizePolicy::MinimumExpanding, QSizePolicy::MinimumExpanding);
     ui.liveViewLayout->addWidget(m_liveView);
 
