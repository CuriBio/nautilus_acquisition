--- conflicted
+++ resolved
@@ -217,13 +217,9 @@
         bool ledOFF();
         bool ledSetVoltage(double voltage);
         bool available_space_in_default_drive( double fps,double duration);
-<<<<<<< HEAD
         //acquire helper function
-        void acquire(bool saveToDisk, std::string prefix);
+        void acquire(bool saveToDisk);
         int calc_max_frame_rate(int p1,int p2,  int16_t spdtable_index,double m_line_times [4],uint16_t spdtable);
-=======
-        void acquire(bool saveToDisk);
->>>>>>> 9f3f0e86
 
         static void acquisitionThread(MainWindow* cls);
 };
