/*
 * MIT License
 *
 * Copyright (c) 2022 Curi Bio
 *
 * Permission is hereby granted, free of charge, to any person obtaining a copy
 * of this software and associated documentation files (the "Software"), to deal
 * in the Software without restriction, including without limitation the rights
 * to use, copy, modify, merge, publish, distribute, sublicense, and/or sell
 * copies of the Software, and to permit persons to whom the Software is
 * furnished to do so, subject to the following conditions:
 *
 * The above copyright notice and this permission notice shall be included in all
 * copies or substantial portions of the Software.
 *
 * THE SOFTWARE IS PROVIDED "AS IS", WITHOUT WARRANTY OF ANY KIND, EXPRESS OR
 * IMPLIED, INCLUDING BUT NOT LIMITED TO THE WARRANTIES OF MERCHANTABILITY,
 * FITNESS FOR A PARTICULAR PURPOSE AND NONINFRINGEMENT. IN NO EVENT SHALL THE
 * AUTHORS OR COPYRIGHT HOLDERS BE LIABLE FOR ANY CLAIM, DAMAGES OR OTHER
 * LIABILITY, WHETHER IN AN ACTION OF CONTRACT, TORT OR OTHERWISE, ARISING FROM,
 * OUT OF OR IN CONNECTION WITH THE SOFTWARE OR THE USE OR OTHER DEALINGS IN THE
 * SOFTWARE.
 */

/*********************************************************************
 * @file  mainwindow.h
 *
 * @brief Definition of the mainwindow widget.
 *********************************************************************/
#ifndef MAINWINDOW_H
#define MAINWINDOW_H
#include <mutex>
#include <filesystem>
#include <string>

#include <toml.hpp>

#include <interfaces/CameraInterface.h>
#include <interfaces/AcquisitionInterface.h>
#include <interfaces/FrameInterface.h>

#include <NIDAQmx_wrapper.h>
#include <pm/Camera.h>
#include <pm/Frame.h>
#include <pm/Acquisition.h>
#include <pm/ColorConfig.h>
#include <pvcam/pvcam_helper_color.h>

#include <ParTask.h>
#include <TaskFrameStats.h>
#include <TaskFrameLut16.h>
#include <TaskApplyLut16.h>


#include "settings.h"
#include "ui_mainwindow.h"
#include "stagecontrol.h"
#include "advancedsetupdialog.h"

#define TASKS 8

using pmCamera = Camera<pm::Camera, pm::Frame>;
using pmAcquisition = Acquisition<pm::Acquisition, pm::ColorConfig, ph_color_context, pm::Camera, pm::Frame>;
using pmColorConfig = pm::ColorConfig<ph_color_context>;

/*
 * Nautilus main window class.
 */
class MainWindow : public QMainWindow {
    Q_OBJECT

    public:
        explicit MainWindow(
            std::string version,
            std::string path,
            std::string prefix,
            std::string niDev,
            std::string testImgPath,
            double fps,
            double duration,
            double expTimeMs,
            uint16_t spdtable,
            double ledIntensity,
            uint32_t bufferCount,
            uint32_t frameCount,
            StorageType storageType,
            uint16_t triggerMode,
            uint16_t exposureMode,
            double maxVoltage,
            bool noAutoConBright,
            bool vflip, bool hflip,
            Region& rgn,
            std::string stageComPort,
            std::string configFile,
            toml::value& config,
            double line_times[4],
            QMainWindow* parent = nullptr
        );

        ~MainWindow() {
            delete m_lut16;
            m_lut16 = nullptr;

            delete m_hist;
            m_hist = nullptr;

            delete m_img8;
            m_img8 = nullptr;
        }

        void Initialize();
        void Resetup_ni_device(std::string new_m_niDev);

    signals:
        void sig_acquisition_done();
        void sig_livescan_stopped();

    public slots:
        void acquisition_done();
        void settings_changed(std::filesystem::path path, std::string prefix);

    private slots:
        void on_ledIntensityEdit_valueChanged(double value);
        void on_frameRateEdit_valueChanged(double value);
        void on_durationEdit_valueChanged(double value);

        void on_advancedSetupBtn_clicked();
        void on_liveScanBtn_clicked();
        void on_settingsBtn_clicked();
        void on_startAcquisitionBtn_clicked();

        void on_stageNavigationBtn_clicked() {
            m_stageControl->show();
        }

        void updateLiveView();

    private:
        Ui::MainWindow ui;
        StageControl* m_stageControl{nullptr};
        AdvancedSetupDialog * m_advancedSettingsDialog{nullptr};
        std::string m_stageComPort{};

        std::string m_version;
        Settings* m_settings {nullptr};
        std::mutex m_lock;

        toml::value m_config{};
        std::string m_configFile{};

        std::shared_ptr<pmCamera> m_camera;
        std::unique_ptr<pmAcquisition> m_acquisition{nullptr};

        QThread* m_acqusitionThread {nullptr};
        QTimer* m_liveViewTimer {nullptr};

        double m_line_times [4];

        double m_ledIntensity{50.0};
        double m_maxVoltage{1.4};
        double m_fps{0.0};
        double m_expTimeMS{0.0};
        double m_duration{0.0};
        uint16_t m_spdtable{0};

        NIDAQmx m_DAQmx; //NI-DAQmx controller for LEDs
        std::string m_niDev; //NI-DAQmx device name
        std::string m_taskAO, m_devAO;
        std::string m_taskDO, m_devDO;
        bool m_led{false};

        std::filesystem::path m_path;
        std::string m_prefix;
        std::string m_testImgPath;

        bool m_acquisitionRunning {false};
        bool m_liveScanRunning {false};
        bool m_autoConBright{true};
        bool m_vflip{false};
        bool m_hflip{false};

        uint8_t* m_img8;

        uint32_t m_width, m_height;
        uint32_t m_min, m_max;
        uint32_t m_hmax;

        uint8_t* m_lut16{nullptr};
        uint32_t* m_hist{nullptr};

        ParTask m_parTask{TASKS};
        std::shared_ptr<TaskFrameStats> m_taskFrameStats;
        std::shared_ptr<TaskFrameLut16> m_taskUpdateLut;
        std::shared_ptr<TaskApplyLut16> m_taskApplyLut;

        double m_curPosX{0}, m_curPosY{0};

        CameraInfo m_camInfo;
        ExpSettings m_expSettings {
            .acqMode = AcqMode::LiveCircBuffer,
            .region = {} ,
            .storageType = StorageType::Tiff,
            .spdTableIdx = 0,
            .expTimeMS = 0,
            .trigMode = EXT_TRIG_INTERNAL,
            .expModeOut = EXPOSE_OUT_GLOBAL_SHUTTER,
            .frameCount = 0,
            .bufferCount = 100
        };

    private:
        void StartAcquisition(bool saveToDisk);
        void StopAcquisition();

        void AutoConBright(const uint16_t* data);
        bool ledON(double voltage);
        bool ledOFF();
        bool ledSetVoltage(double voltage);
        bool available_space_in_default_drive( double fps,double duration);
        //acquire helper function
<<<<<<< HEAD
        void acquire(bool saveToDisk, std::string prefix);
        double calc_max_frame_rate(int p1,int p2,  int16_t spdtable_index,double m_line_times [4],uint16_t spdtable);
=======
        void acquire(bool saveToDisk);
        int calc_max_frame_rate(int p1,int p2,  int16_t spdtable_index,double m_line_times [4],uint16_t spdtable);
>>>>>>> da70f896

        static void acquisitionThread(MainWindow* cls);
};

#endif<|MERGE_RESOLUTION|>--- conflicted
+++ resolved
@@ -218,13 +218,8 @@
         bool ledSetVoltage(double voltage);
         bool available_space_in_default_drive( double fps,double duration);
         //acquire helper function
-<<<<<<< HEAD
-        void acquire(bool saveToDisk, std::string prefix);
+        void acquire(bool saveToDisk);
         double calc_max_frame_rate(int p1,int p2,  int16_t spdtable_index,double m_line_times [4],uint16_t spdtable);
-=======
-        void acquire(bool saveToDisk);
-        int calc_max_frame_rate(int p1,int p2,  int16_t spdtable_index,double m_line_times [4],uint16_t spdtable);
->>>>>>> da70f896
 
         static void acquisitionThread(MainWindow* cls);
 };
