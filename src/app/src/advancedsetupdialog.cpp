--- conflicted
+++ resolved
@@ -83,9 +83,6 @@
 
     emit this->sig_trigger_mode_change(m_triggerMode);
     emit this->sig_enable_live_view_during_acquisition_change(m_enableLiveViewDuringAcquisition);
-<<<<<<< HEAD
-    // if new nidev selected then update toml and channels
-=======
 
     m_config->enableDownsampleRawFiles = m_enableDownsampleRawFiles;
     m_config->binFactor = m_binFactor;
@@ -96,7 +93,6 @@
     }
 
     //if new nidev selected then update toml and channels
->>>>>>> 9c4a88ac
     if (m_niDev != "No NI devices detected") {
         // save new ni device to toml file
         auto file = toml::parse(m_config->configFile);
