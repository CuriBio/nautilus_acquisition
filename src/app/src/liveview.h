--- conflicted
+++ resolved
@@ -69,11 +69,7 @@
     Q_OBJECT
 
     public:
-<<<<<<< HEAD
-        LiveView(QWidget* parent, uint32_t width, uint32_t height, bool vflip, bool hflip, ImageFormat fmt, bool displayRois);
-=======
-        LiveView(QWidget* parent, uint32_t width, uint32_t height, bool vflip, bool hflip);
->>>>>>> 622fa7c8
+        LiveView(QWidget* parent, uint32_t width, uint32_t height, bool vflip, bool hflip, bool displayRois);
         virtual ~LiveView();
 
         void Clear();
